# import gymnasium as gym
import d4rl  # Import required to register environments, you may need to also import the submodule
import numpy as np
import torch
import torch.nn as nn
from d4rl import gym_mujoco
import torchvision.transforms as transforms
from torch.utils.data import DataLoader, random_split

from .data.dataset import D4RLSequenceDataset
from .transforms import RandomCropSequence
from .assets import Autoformer
from .core.config import ExperimentConfig, AutoformerConfig, D4RLDatasetConfig
from .learning.trainer import Trainer

def main():
    config = ExperimentConfig()
    config.model = AutoformerConfig()
    config.dataset = D4RLDatasetConfig(id="halfcheetah-medium-v2")

    transform = transforms.Compose([RandomCropSequence(config.dataset.crop_length)])
    dataset = D4RLSequenceDataset(config.dataset.id, source_ratio=config.dataset.source_ratio, transform=transform)

    train_dataset, valid_datset = random_split(
        dataset, [1 - config.dataset.validation_ratio, config.dataset.validation_ratio]
    )

    source, target = train_dataset[0]
    src_seq_length, feat_dim = source.size()
    tgt_seq_length = target.size(0)

    train_loader = DataLoader(
        train_dataset, batch_size=config.dataloader.batch_size, shuffle=config.dataloader.shuffle
    )
    valid_loader = DataLoader(
        valid_datset, batch_size=config.dataloader.batch_size, shuffle=config.dataloader.shuffle
    )

<<<<<<< HEAD
=======
    # model = nn.Sequential(
    #     nn.Linear(feat_dim, config.model.embed_dim),
    #     nn.ReLU(),
    #     SeriesDecomposition(config.model.kernel_size),
    #     nn.Linear(config.model.embed_dim, config.model.embed_dim),
    #     nn.ReLU(),
    #     SeriesDecomposition(config.model.kernel_size),
    #     nn.Linear(config.model.embed_dim, feat_dim),
    # ).to(config.device)

>>>>>>> 762d684f
    model = Autoformer(
        feat_dim=feat_dim,
        embed_dim=config.model.embed_dim,
        expanse_dim=config.model.expanse_dim,
        kernel_size=config.model.kernel_size,
        corr_factor=config.model.corr_factor,
        n_enc_blocks=config.model.n_enc_blocks,
        n_dec_blocks=config.model.n_dec_blocks,
        n_heads=config.model.n_heads,
        src_seq_length=src_seq_length,
        tgt_seq_length=tgt_seq_length,
        cond_prefix_frac=config.model.cond_prefix_frac,
        dropout=config.model.dropout,
    ).to(config.device)

    criterion = nn.MSELoss()
<<<<<<< HEAD
    optimizer = torch.optim.SGD(model.parameters(), lr=config.optimizer.lr)
=======
    optimizer = torch.optim.AdamW(model.parameters(), lr=config.optimizer.lr)
>>>>>>> 762d684f
    
    trainer = Trainer(train_loader=train_loader, valid_loader=valid_loader, model=model, criterion=criterion, optimizer=optimizer, config=config)

    for _ in range(config.n_epochs):
        result = trainer.step()
        if result.incumbent_found:
<<<<<<< HEAD
            trainer.save_checkpoint(result.model_dump())
=======
            trainer.save_checkpoint(result)
>>>>>>> 762d684f

if __name__ == "__main__":
    main()<|MERGE_RESOLUTION|>--- conflicted
+++ resolved
@@ -36,8 +36,6 @@
         valid_datset, batch_size=config.dataloader.batch_size, shuffle=config.dataloader.shuffle
     )
 
-<<<<<<< HEAD
-=======
     # model = nn.Sequential(
     #     nn.Linear(feat_dim, config.model.embed_dim),
     #     nn.ReLU(),
@@ -48,7 +46,6 @@
     #     nn.Linear(config.model.embed_dim, feat_dim),
     # ).to(config.device)
 
->>>>>>> 762d684f
     model = Autoformer(
         feat_dim=feat_dim,
         embed_dim=config.model.embed_dim,
@@ -65,22 +62,14 @@
     ).to(config.device)
 
     criterion = nn.MSELoss()
-<<<<<<< HEAD
-    optimizer = torch.optim.SGD(model.parameters(), lr=config.optimizer.lr)
-=======
     optimizer = torch.optim.AdamW(model.parameters(), lr=config.optimizer.lr)
->>>>>>> 762d684f
     
     trainer = Trainer(train_loader=train_loader, valid_loader=valid_loader, model=model, criterion=criterion, optimizer=optimizer, config=config)
 
     for _ in range(config.n_epochs):
         result = trainer.step()
         if result.incumbent_found:
-<<<<<<< HEAD
-            trainer.save_checkpoint(result.model_dump())
-=======
             trainer.save_checkpoint(result)
->>>>>>> 762d684f
 
 if __name__ == "__main__":
     main()